--- conflicted
+++ resolved
@@ -16,11 +16,6 @@
 
 import (
 	"github.com/palantir/k8s-spark-scheduler-lib/pkg/apis/sparkscheduler"
-<<<<<<< HEAD
-
-	"github.com/palantir/k8s-spark-scheduler-lib/pkg/apis/sparkscheduler/v1beta2"
-=======
->>>>>>> dae9f7af
 	v1 "k8s.io/apiextensions-apiserver/pkg/apis/apiextensions/v1"
 	metav1 "k8s.io/apimachinery/pkg/apis/meta/v1"
 )
@@ -28,11 +23,7 @@
 var v1beta1VersionDefinition = v1.CustomResourceDefinitionVersion{
 	Name:    "v1beta1",
 	Served:  true,
-<<<<<<< HEAD
-	Storage: false,
-=======
 	Storage: true,
->>>>>>> dae9f7af
 	AdditionalPrinterColumns: []v1.CustomResourceColumnDefinition{{
 		Name:        "driver",
 		Type:        "string",
@@ -97,10 +88,6 @@
 		Group: sparkscheduler.GroupName,
 		Versions: []v1.CustomResourceDefinitionVersion{
 			v1beta1VersionDefinition,
-<<<<<<< HEAD
-			v1beta2.V1beta2VersionDefinition,
-=======
->>>>>>> dae9f7af
 		},
 		Scope: v1.NamespaceScoped,
 		Names: v1.CustomResourceDefinitionNames{
