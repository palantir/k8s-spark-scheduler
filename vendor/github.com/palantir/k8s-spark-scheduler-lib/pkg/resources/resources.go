// Copyright (c) 2019 Palantir Technologies. All rights reserved.
//
// Licensed under the Apache License, Version 2.0 (the "License");
// you may not use this file except in compliance with the License.
// You may obtain a copy of the License at
//
//     http://www.apache.org/licenses/LICENSE-2.0
//
// Unless required by applicable law or agreed to in writing, software
// distributed under the License is distributed on an "AS IS" BASIS,
// WITHOUT WARRANTIES OR CONDITIONS OF ANY KIND, either express or implied.
// See the License for the specific language governing permissions and
// limitations under the License.

package resources

import (
	"time"

<<<<<<< HEAD
	"github.com/palantir/k8s-spark-scheduler-lib/pkg/apis/sparkscheduler/v1beta1"
=======
>>>>>>> 2f40e7f6
	"github.com/palantir/k8s-spark-scheduler-lib/pkg/apis/sparkscheduler/v1beta2"
	corev1 "k8s.io/api/core/v1"
	"k8s.io/apimachinery/pkg/api/resource"
)

const (
	zoneLabelPlaceholder = "default"
)

// UsageForNodes tallies resource usages per node from the given list of resource reservations
func UsageForNodes(resourceReservations []*v1beta2.ResourceReservation) NodeGroupResources {
	res := NodeGroupResources(map[string]*Resources{})
	for _, rr := range resourceReservations {
		for _, reservation := range rr.Spec.Reservations {
			node := reservation.Node
			if res[node] == nil {
				res[node] = Zero()
			}
			res[node].AddFromReservation(&reservation)
		}
	}
	return res
}

// UsageForNodesV1Beta2 tallies resource usages per node from the given list of resource reservations
func UsageForNodesV1Beta2(resourceReservations []*v1beta2.ResourceReservation) NodeGroupResources {
	res := NodeGroupResources(map[string]*Resources{})
	for _, rr := range resourceReservations {
		for _, reservation := range rr.Spec.Reservations {
			node := reservation.Node
			if res[node] == nil {
				res[node] = Zero()
			}
			res[node].AddFromReservationV1Beta2(&reservation)
		}
	}
	return res
}

// AvailableForNodes finds available resources by subtracting current usage from allocatable per node
func AvailableForNodes(nodes []*corev1.Node, currentUsage NodeGroupResources) NodeGroupResources {
	res := NodeGroupResources(make(map[string]*Resources, len(nodes)))
	for _, n := range nodes {
		currentUsageForNode, ok := currentUsage[n.Name]
		if !ok {
			currentUsageForNode = Zero()
		}
		res[n.Name] = subtractFromResourceList(n.Status.Allocatable, currentUsageForNode)
	}
	return res
}

// NodeSchedulingMetadataForNodes calculate available resources by subtracting current usage from allocatable per node
func NodeSchedulingMetadataForNodes(nodes []*corev1.Node, currentUsage NodeGroupResources) NodeGroupSchedulingMetadata {
	nodeGroupSchedulingMetadata := make(NodeGroupSchedulingMetadata, len(nodes))
	for _, node := range nodes {
		currentUsageForNode, ok := currentUsage[node.Name]
		if !ok {
			currentUsageForNode = Zero()
		}
		zoneLabel, ok := node.Labels[corev1.LabelZoneFailureDomain]
		if !ok {
			zoneLabel = zoneLabelPlaceholder
		}

		nodeReady := false
		for _, condition := range node.Status.Conditions {
			if condition.Type == corev1.NodeReady && condition.Status == corev1.ConditionTrue {
				nodeReady = true
			}
		}
		nodeGroupSchedulingMetadata[node.Name] = &NodeSchedulingMetadata{
			AvailableResources: subtractFromResourceList(node.Status.Allocatable, currentUsageForNode),
			CreationTimestamp:  node.CreationTimestamp.Time,
			ZoneLabel:          zoneLabel,
			AllLabels:          node.Labels,
			Unschedulable:      node.Spec.Unschedulable,
			Ready:              nodeReady,
		}
	}
	return nodeGroupSchedulingMetadata
}

// NodeGroupResources represents resources for a group of nodes
type NodeGroupResources map[string]*Resources

// NodeGroupSchedulingMetadata represents NodeSchedulingMetadata for a group of nodes
type NodeGroupSchedulingMetadata map[string]*NodeSchedulingMetadata

// Add adds all resources in other into the receiver, modifies receiver
func (nodeResources NodeGroupResources) Add(other NodeGroupResources) {
	for node, r := range other {
		if _, ok := nodeResources[node]; !ok {
			nodeResources[node] = Zero()
		}
		nodeResources[node].Add(r)
	}
}

// Sub subtract all resources in other from the receiver, modifies receiver
func (nodeResources NodeGroupResources) Sub(other NodeGroupResources) {
	for node, r := range other {
		if _, ok := nodeResources[node]; !ok {
			nodeResources[node] = Zero()
		}
		nodeResources[node].Sub(r)
	}
}

// SubtractUsageIfExists subtracts usedResourcesByNodeName from the receiver, modifies receiver, only for nodes that exist in receiver
func (nodesSchedulingMetadata NodeGroupSchedulingMetadata) SubtractUsageIfExists(usedResourcesByNodeName NodeGroupResources) {
	for nodeName, usedResources := range usedResourcesByNodeName {
		if nodeSchedulingMetadata, ok := nodesSchedulingMetadata[nodeName]; ok {
			nodeSchedulingMetadata.AvailableResources.Sub(usedResources)
		}
	}
}

func subtractFromResourceList(resourceList corev1.ResourceList, resources *Resources) *Resources {
	// (a - b) == -(b - a)
	copyResources := resources.Copy()
	resourcesToSubtractFrom := getResourcesFromResourceList(resourceList)
	copyResources.CPU.Sub(resourcesToSubtractFrom.CPU)
	copyResources.CPU.Neg()
	copyResources.Memory.Sub(resourcesToSubtractFrom.Memory)
	copyResources.Memory.Neg()
	copyResources.NvidiaGPU.Sub(resourcesToSubtractFrom.NvidiaGPU)
	copyResources.NvidiaGPU.Neg()
	return copyResources
}

// Resources represents the CPU and Memory resource quantities
type Resources struct {
	CPU       resource.Quantity
	Memory    resource.Quantity
	NvidiaGPU resource.Quantity
}

// NodeSchedulingMetadata represents various parameters of a node that are considered in scheduling decisions
type NodeSchedulingMetadata struct {
	AvailableResources *Resources
	CreationTimestamp  time.Time
	ZoneLabel          string
	AllLabels          map[string]string
	Unschedulable      bool
	Ready              bool
}

func getResourcesFromResourceList(resourceList corev1.ResourceList) Resources {
	return Resources{
		CPU:       resourceList[corev1.ResourceCPU],
		Memory:    resourceList[corev1.ResourceMemory],
		NvidiaGPU: resourceList[v1beta2.ResourceNvidiaGPU],
	}
}

// Zero returns a Resources object with quantities of zero
func Zero() *Resources {
	return &Resources{
		CPU:       *resource.NewQuantity(0, resource.DecimalSI),
		Memory:    *resource.NewQuantity(0, resource.BinarySI),
		NvidiaGPU: *resource.NewQuantity(0, resource.DecimalSI),
	}
}

//AddFromReservation modifies the receiver in place.
func (r *Resources) AddFromReservation(reservation *v1beta2.Reservation) {
	r.CPU.Add(*reservation.Resources.CPU())
	r.Memory.Add(*reservation.Resources.Memory())
	r.NvidiaGPU.Add(*reservation.Resources.NvidiaGPU())
}

//AddFromReservationV1Beta2 modifies the receiver in place.
func (r *Resources) AddFromReservationV1Beta2(reservation *v1beta2.Reservation) {
	r.CPU.Add(*reservation.Resources.CPU())
	r.Memory.Add(*reservation.Resources.Memory())
	r.NvidiaGPU.Add(*reservation.Resources.NvidiaGPU())
}

// Copy returns a clone of the Resources object
func (r *Resources) Copy() *Resources {
	return &Resources{
		CPU:       r.CPU.DeepCopy(),
		Memory:    r.Memory.DeepCopy(),
		NvidiaGPU: r.NvidiaGPU.DeepCopy(),
	}
}

//Add modifies the receiver in place.
func (r *Resources) Add(other *Resources) {
	r.CPU.Add(other.CPU)
	r.Memory.Add(other.Memory)
	r.NvidiaGPU.Add(other.NvidiaGPU)
}

//Sub modifies the receiver in place
func (r *Resources) Sub(other *Resources) {
	r.CPU.Sub(other.CPU)
	r.Memory.Sub(other.Memory)
	r.NvidiaGPU.Sub(other.NvidiaGPU)
}

// AddFromResourceList modified the receiver in place
func (r *Resources) AddFromResourceList(resourceList corev1.ResourceList) {
	otherResources := getResourcesFromResourceList(resourceList)
	r.CPU.Add(otherResources.CPU)
	r.Memory.Add(otherResources.Memory)
	r.NvidiaGPU.Add(otherResources.NvidiaGPU)
}

// SetMaxResource modifies the receiver in place to set each resource to the greater value of itself or the corresponding resource in resourceList
func (r *Resources) SetMaxResource(resourceList corev1.ResourceList) {
	otherResources := getResourcesFromResourceList(resourceList)
	if otherResources.CPU.Cmp(r.CPU) > 0 {
		r.CPU = otherResources.CPU.DeepCopy()
	}
	if otherResources.Memory.Cmp(r.Memory) > 0 {
		r.Memory = otherResources.Memory.DeepCopy()
	}
	if otherResources.NvidiaGPU.Cmp(r.NvidiaGPU) > 0 {
		r.NvidiaGPU = otherResources.NvidiaGPU.DeepCopy()
	}
}

// GreaterThan returns true if any of CPU, Memory or NvidiaGPU quantities of this object are greater than those
// of other
func (r *Resources) GreaterThan(other *Resources) bool {
	return r.CPU.Cmp(other.CPU) > 0 || r.Memory.Cmp(other.Memory) > 0 || r.NvidiaGPU.Cmp(other.NvidiaGPU) > 0
}

// Eq returns true if all of CPU, Memory and NvidiaGPU quantities are equal between this Resources object and other
func (r *Resources) Eq(other *Resources) bool {
	return r.CPU.Cmp(other.CPU) == 0 && r.Memory.Cmp(other.Memory) == 0 && r.NvidiaGPU.Cmp(other.NvidiaGPU) == 0
}<|MERGE_RESOLUTION|>--- conflicted
+++ resolved
@@ -17,10 +17,6 @@
 import (
 	"time"
 
-<<<<<<< HEAD
-	"github.com/palantir/k8s-spark-scheduler-lib/pkg/apis/sparkscheduler/v1beta1"
-=======
->>>>>>> 2f40e7f6
 	"github.com/palantir/k8s-spark-scheduler-lib/pkg/apis/sparkscheduler/v1beta2"
 	corev1 "k8s.io/api/core/v1"
 	"k8s.io/apimachinery/pkg/api/resource"
@@ -40,21 +36,6 @@
 				res[node] = Zero()
 			}
 			res[node].AddFromReservation(&reservation)
-		}
-	}
-	return res
-}
-
-// UsageForNodesV1Beta2 tallies resource usages per node from the given list of resource reservations
-func UsageForNodesV1Beta2(resourceReservations []*v1beta2.ResourceReservation) NodeGroupResources {
-	res := NodeGroupResources(map[string]*Resources{})
-	for _, rr := range resourceReservations {
-		for _, reservation := range rr.Spec.Reservations {
-			node := reservation.Node
-			if res[node] == nil {
-				res[node] = Zero()
-			}
-			res[node].AddFromReservationV1Beta2(&reservation)
 		}
 	}
 	return res
@@ -193,13 +174,6 @@
 	r.NvidiaGPU.Add(*reservation.Resources.NvidiaGPU())
 }
 
-//AddFromReservationV1Beta2 modifies the receiver in place.
-func (r *Resources) AddFromReservationV1Beta2(reservation *v1beta2.Reservation) {
-	r.CPU.Add(*reservation.Resources.CPU())
-	r.Memory.Add(*reservation.Resources.Memory())
-	r.NvidiaGPU.Add(*reservation.Resources.NvidiaGPU())
-}
-
 // Copy returns a clone of the Resources object
 func (r *Resources) Copy() *Resources {
 	return &Resources{
