// Copyright (c) 2019 Palantir Technologies. All rights reserved.
//
// Licensed under the Apache License, Version 2.0 (the "License");
// you may not use this file except in compliance with the License.
// You may obtain a copy of the License at
//
//     http://www.apache.org/licenses/LICENSE-2.0
//
// Unless required by applicable law or agreed to in writing, software
// distributed under the License is distributed on an "AS IS" BASIS,
// WITHOUT WARRANTIES OR CONDITIONS OF ANY KIND, either express or implied.
// See the License for the specific language governing permissions and
// limitations under the License.

package binpack

import (
	"context"
	"sort"

	"github.com/palantir/k8s-spark-scheduler-lib/pkg/capacity"
	"github.com/palantir/k8s-spark-scheduler-lib/pkg/resources"
)

// MinimalFragmentation is a SparkBinPackFunction that tries to minimize spark app fragmentation across the cluster.
// see minimalFragmentation for more details.
var MinimalFragmentation = SparkBinPackFunction(func(
	ctx context.Context,
	driverResources, executorResources *resources.Resources,
	executorCount int,
	driverNodePriorityOrder, executorNodePriorityOrder []string,
	nodesSchedulingMetadata resources.NodeGroupSchedulingMetadata) *PackingResult {
	return SparkBinPack(ctx, driverResources, executorResources, executorCount, driverNodePriorityOrder, executorNodePriorityOrder, nodesSchedulingMetadata, minimalFragmentation)
})

// minimalFragmentation attempts to pack executors onto as few nodes as possible, ideally a single one.
// nodePriorityOrder is still used as a guideline, i.e. if an application can fit on multiple nodes, it will pick
// the first eligible node according to nodePriorityOrder. additionally, minimalFragmentation will attempt to avoid
// mostly empty nodes unless those are required for scheduling or they provide a perfect fit, see a couple examples below.
//
// 'mostly' empty nodes are currently defined as the ones having capacity >= (executor count + max capacity) / 2
//
// for instance if nodePriorityOrder = [a, b, c, d, e, f]
// and we can fit 1 executor on a, 1 executor on b, 3 executors on c, 5 executors on d, 5 executors on e, 17 executors on f
// and executorCount = 11, then we will return:
// [d, d, d, d, d, e, e, e, e, e, a], true
//
// if instead we have executorCount = 6, then we will return:
// [d, d, d, d, d, a], true
//
// if instead we have executorCount = 15, then we will return:
// [d, d, d, d, d, e, e, e, e, e, c, c, c, a, b], true
//
// if instead we have executorCount = 17, then we will return:
// [f, f, ..., f], true
//
// if instead we have executorCount = 19, then we will return:
// [f, f, ..., f, a, b], true
func minimalFragmentation(
	_ context.Context,
	executorResources *resources.Resources,
	executorCount int,
	nodePriorityOrder []string,
	nodeGroupSchedulingMetadata resources.NodeGroupSchedulingMetadata,
	reservedResources resources.NodeGroupResources) ([]string, bool) {
	if executorCount == 0 {
		return []string{}, true
	}

	nodeCapacities := capacity.GetNodeCapacities(nodePriorityOrder, nodeGroupSchedulingMetadata, reservedResources, executorResources)
	nodeCapacities = capacity.FilterOutNodesWithoutCapacity(nodeCapacities)
	if len(nodeCapacities) == 0 {
		return nil, false
	}

<<<<<<< HEAD
	nodeCapacities := capacity.GetNodeCapacities(nodePriorityOrder, nodeGroupSchedulingMetadata, reservedResources, executorResources)
	nodeCapacities = capacity.FilterOutNodesWithoutCapacity(nodeCapacities)
=======
>>>>>>> 849e2d2d
	sort.SliceStable(nodeCapacities, func(i, j int) bool {
		return nodeCapacities[i].Capacity < nodeCapacities[j].Capacity
	})
	maxCapacity := nodeCapacities[len(nodeCapacities)-1].Capacity
	if executorCount < maxCapacity {
		targetCapacity := (executorCount + maxCapacity) / 2
		firstNodeWithAtLeastTargetCapacity := sort.Search(len(nodeCapacities), func(i int) bool {
			return nodeCapacities[i].Capacity >= targetCapacity
		})

		// try scheduling on a subset of nodes that excludes the 'emptiest' nodes
		if executorNodes, ok := internalMinimalFragmentation(executorCount, nodeCapacities[:firstNodeWithAtLeastTargetCapacity]); ok {
			return executorNodes, ok
		}
	}

	// fall back to using empty nodes
	return internalMinimalFragmentation(executorCount, nodeCapacities)
}

func internalMinimalFragmentation(
	executorCount int,
	nodeCapacities []capacity.NodeAndExecutorCapacity) ([]string, bool) {
	nodeCapacitiesCopy := make([]capacity.NodeAndExecutorCapacity, 0, len(nodeCapacities))
	nodeCapacitiesCopy = append(nodeCapacitiesCopy, nodeCapacities...)
	executorNodes := make([]string, 0, executorCount)

	// as long as we have nodes where we could schedule executors
	for len(nodeCapacitiesCopy) > 0 {
		// pick the first node that could fit all the executors (if there's one)
<<<<<<< HEAD
		position := sort.Search(len(nodeCapacities), func(i int) bool {
			return nodeCapacities[i].Capacity >= executorCount
=======
		position := sort.Search(len(nodeCapacitiesCopy), func(i int) bool {
			return nodeCapacitiesCopy[i].Capacity >= executorCount
>>>>>>> 849e2d2d
		})

		if position != len(nodeCapacitiesCopy) {
			// we found a node that has the required capacity, schedule everything there and we're done
<<<<<<< HEAD
			return append(executorNodes, repeat(nodeCapacities[position].NodeName, executorCount)...), true
		}

		// we will need multiple nodes for scheduling, thus we'll try to schedule executors on nodes with the most capacity
		maxCapacity := nodeCapacities[len(nodeCapacities)-1].Capacity
		firstNodeWithMaxCapacityIdx := sort.Search(len(nodeCapacities), func(i int) bool {
			return nodeCapacities[i].Capacity >= maxCapacity
=======
			return append(executorNodes, repeat(nodeCapacitiesCopy[position].NodeName, executorCount)...), true
		}

		// we will need multiple nodes for scheduling, thus we'll try to schedule executors on nodes with the most capacity
		maxCapacity := nodeCapacitiesCopy[len(nodeCapacitiesCopy)-1].Capacity
		firstNodeWithMaxCapacityIdx := sort.Search(len(nodeCapacitiesCopy), func(i int) bool {
			return nodeCapacitiesCopy[i].Capacity >= maxCapacity
>>>>>>> 849e2d2d
		})

		// the loop will exit because maxCapacity is always > 0
		currentPos := firstNodeWithMaxCapacityIdx
		for ; executorCount >= maxCapacity && currentPos < len(nodeCapacitiesCopy); currentPos++ {
			// we can skip the check on firstNodeWithMaxCapacityIdx since we know at least one node will be found
<<<<<<< HEAD
			executorNodes = append(executorNodes, repeat(nodeCapacities[currentPos].NodeName, maxCapacity)...)
=======
			executorNodes = append(executorNodes, repeat(nodeCapacitiesCopy[currentPos].NodeName, maxCapacity)...)
>>>>>>> 849e2d2d
			executorCount -= maxCapacity
		}

		if executorCount == 0 {
			return executorNodes, true
		}

		nodeCapacitiesCopy = append(nodeCapacitiesCopy[:firstNodeWithMaxCapacityIdx], nodeCapacitiesCopy[currentPos:]...)
	}

	return nil, false
}

func repeat(str string, n int) []string {
	arr := make([]string, 0, n)
	for i := 0; i < n; i++ {
		arr = append(arr, str)
	}
	return arr
}<|MERGE_RESOLUTION|>--- conflicted
+++ resolved
@@ -73,11 +73,6 @@
 		return nil, false
 	}
 
-<<<<<<< HEAD
-	nodeCapacities := capacity.GetNodeCapacities(nodePriorityOrder, nodeGroupSchedulingMetadata, reservedResources, executorResources)
-	nodeCapacities = capacity.FilterOutNodesWithoutCapacity(nodeCapacities)
-=======
->>>>>>> 849e2d2d
 	sort.SliceStable(nodeCapacities, func(i, j int) bool {
 		return nodeCapacities[i].Capacity < nodeCapacities[j].Capacity
 	})
@@ -108,26 +103,12 @@
 	// as long as we have nodes where we could schedule executors
 	for len(nodeCapacitiesCopy) > 0 {
 		// pick the first node that could fit all the executors (if there's one)
-<<<<<<< HEAD
-		position := sort.Search(len(nodeCapacities), func(i int) bool {
-			return nodeCapacities[i].Capacity >= executorCount
-=======
 		position := sort.Search(len(nodeCapacitiesCopy), func(i int) bool {
 			return nodeCapacitiesCopy[i].Capacity >= executorCount
->>>>>>> 849e2d2d
 		})
 
 		if position != len(nodeCapacitiesCopy) {
 			// we found a node that has the required capacity, schedule everything there and we're done
-<<<<<<< HEAD
-			return append(executorNodes, repeat(nodeCapacities[position].NodeName, executorCount)...), true
-		}
-
-		// we will need multiple nodes for scheduling, thus we'll try to schedule executors on nodes with the most capacity
-		maxCapacity := nodeCapacities[len(nodeCapacities)-1].Capacity
-		firstNodeWithMaxCapacityIdx := sort.Search(len(nodeCapacities), func(i int) bool {
-			return nodeCapacities[i].Capacity >= maxCapacity
-=======
 			return append(executorNodes, repeat(nodeCapacitiesCopy[position].NodeName, executorCount)...), true
 		}
 
@@ -135,18 +116,13 @@
 		maxCapacity := nodeCapacitiesCopy[len(nodeCapacitiesCopy)-1].Capacity
 		firstNodeWithMaxCapacityIdx := sort.Search(len(nodeCapacitiesCopy), func(i int) bool {
 			return nodeCapacitiesCopy[i].Capacity >= maxCapacity
->>>>>>> 849e2d2d
 		})
 
 		// the loop will exit because maxCapacity is always > 0
 		currentPos := firstNodeWithMaxCapacityIdx
 		for ; executorCount >= maxCapacity && currentPos < len(nodeCapacitiesCopy); currentPos++ {
 			// we can skip the check on firstNodeWithMaxCapacityIdx since we know at least one node will be found
-<<<<<<< HEAD
-			executorNodes = append(executorNodes, repeat(nodeCapacities[currentPos].NodeName, maxCapacity)...)
-=======
 			executorNodes = append(executorNodes, repeat(nodeCapacitiesCopy[currentPos].NodeName, maxCapacity)...)
->>>>>>> 849e2d2d
 			executorCount -= maxCapacity
 		}
 
