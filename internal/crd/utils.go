--- conflicted
+++ resolved
@@ -19,13 +19,8 @@
 	"reflect"
 	"time"
 
-<<<<<<< HEAD
-	"github.com/palantir/k8s-spark-scheduler-lib/pkg/apis/sparkscheduler/v1beta2"
-	werror "github.com/palantir/witchcraft-go-error"
-=======
 	werror "github.com/palantir/witchcraft-go-error"
 	"github.com/palantir/witchcraft-go-logging/wlog/svclog/svc1log"
->>>>>>> 22b3b316
 	v1 "k8s.io/apiextensions-apiserver/pkg/apis/apiextensions/v1"
 	apiextensionsclientset "k8s.io/apiextensions-apiserver/pkg/client/clientset/clientset"
 	"k8s.io/apimachinery/pkg/api/errors"
@@ -50,26 +45,6 @@
 	return crd, false, nil
 }
 
-<<<<<<< HEAD
-func getStorageVersion(crd *v1.CustomResourceDefinition) string {
-	for _, crdVersion := range crd.Spec.Versions {
-		if crdVersion.Storage {
-			return crdVersion.Name
-		}
-	}
-	return crd.Spec.Versions[0].Name
-}
-
-func verifyCRD(existing, desired *v1.CustomResourceDefinition) bool {
-	return getStorageVersion(existing) == getStorageVersion(desired) && reflect.DeepEqual(existing.Annotations, desired.Annotations)
-}
-
-// EnsureResourceReservationsCRD is responsible for creating and ensuring the ResourceReservation CRD
-// is created
-func EnsureResourceReservationsCRD(ctx context.Context, clientset apiextensionsclientset.Interface, annotations map[string]string) error {
-	// TODO(cbattarbee) REPLACE WITH WEBHOOK
-	crd := v1beta2.ResourceReservationCustomResourceDefinitionNoWebhook()
-=======
 func emptyIfNil(x map[string]string) map[string]string {
 	if x == nil {
 		return map[string]string{}
@@ -117,7 +92,6 @@
 // EnsureResourceReservationsCRD is responsible for creating and ensuring the ResourceReservation CRD
 // is created, it ensures that both v1beta1 and v1beta2 exist.
 func EnsureResourceReservationsCRD(ctx context.Context, clientset apiextensionsclientset.Interface, annotations map[string]string, crd *v1.CustomResourceDefinition) error {
->>>>>>> 22b3b316
 	if crd.Annotations == nil {
 		crd.Annotations = make(map[string]string)
 	}
@@ -134,20 +108,14 @@
 	_, err = clientset.ApiextensionsV1().CustomResourceDefinitions().Create(context.Background(), crd, metav1.CreateOptions{})
 	if err != nil {
 		if errors.IsAlreadyExists(err) {
-<<<<<<< HEAD
-=======
 			svc1log.FromContext(ctx).Info("CRD already exists")
->>>>>>> 22b3b316
 			existing, getErr := clientset.ApiextensionsV1().CustomResourceDefinitions().Get(context.Background(), crd.Name, metav1.GetOptions{})
 			if getErr != nil {
 				return werror.Wrap(getErr, "Failed to get existing CRD")
 			}
 			copyCrd := crd.DeepCopy()
 			copyCrd.ResourceVersion = existing.ResourceVersion
-<<<<<<< HEAD
-=======
 			svc1log.FromContext(ctx).Info("Upgrading CRD")
->>>>>>> 22b3b316
 			_, updateErr := clientset.ApiextensionsV1().CustomResourceDefinitions().Update(context.Background(), copyCrd, metav1.UpdateOptions{})
 			if updateErr != nil {
 				return werror.Wrap(updateErr, "Failed to update CRD")
@@ -164,12 +132,7 @@
 		if err != nil {
 			return false, err
 		}
-<<<<<<< HEAD
-		// TODO(cbattarbee) REPLACE WITH WEBHOOK
-		return ready && verifyCRD(existing, v1beta2.ResourceReservationCustomResourceDefinitionNoWebhook()), nil
-=======
 		return ready && verifyCRD(existing, crd), nil
->>>>>>> 22b3b316
 	})
 	svc1log.FromContext(ctx).Info("Verified upgraded CRD has applied.")
 
