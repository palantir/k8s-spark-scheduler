// Copyright (c) 2019 Palantir Technologies. All rights reserved.
//
// Licensed under the Apache License, Version 2.0 (the "License");
// you may not use this file except in compliance with the License.
// You may obtain a copy of the License at
//
//     http://www.apache.org/licenses/LICENSE-2.0
//
// Unless required by applicable law or agreed to in writing, software
// distributed under the License is distributed on an "AS IS" BASIS,
// WITHOUT WARRANTIES OR CONDITIONS OF ANY KIND, either express or implied.
// See the License for the specific language governing permissions and
// limitations under the License.

package utils

import (
	"context"

	"github.com/palantir/k8s-spark-scheduler/internal/common"
	"github.com/palantir/witchcraft-go-logging/wlog/svclog/svc1log"
	v1 "k8s.io/api/core/v1"
	clientcache "k8s.io/client-go/tools/cache"
)

// IsSparkSchedulerPod returns whether the passed object is a spark application pod which has this scheduler in the scheduler spec
func IsSparkSchedulerPod(obj interface{}) bool {
	_, isSparkSchedulerPod := getRoleIfSparkSchedulerPod(obj)
	return isSparkSchedulerPod
}

// IsSparkSchedulerExecutorPod returns whether the passed object is a spark application pod which has this scheduler in the scheduler spec and is an executor
func IsSparkSchedulerExecutorPod(obj interface{}) bool {
	if role, isSparkSchedulerPod := getRoleIfSparkSchedulerPod(obj); isSparkSchedulerPod {
		return role == common.Executor
	}
	return false
}

// GetPodFromObjectOrTombstone tries to cast the passed object to a Pod object, and if that's not possible tries to get the Pod object from the tombstone
func GetPodFromObjectOrTombstone(obj interface{}) (*v1.Pod, bool) {
	pod, ok := obj.(*v1.Pod)
	if !ok {
		tombstone, ok := obj.(clientcache.DeletedFinalStateUnknown)
		if !ok {
			return nil, false
		}
		pod, ok = tombstone.Obj.(*v1.Pod)
		if !ok {
			return nil, false
		}
	}
	return pod, true
}

func getRoleIfSparkSchedulerPod(obj interface{}) (string, bool) {
	if pod, ok := GetPodFromObjectOrTombstone(obj); ok {
		role, labelFound := pod.Labels[common.SparkRoleLabel]
		if labelFound && pod.Spec.SchedulerName == common.SparkSchedulerName {
			return role, true
		}
	}
<<<<<<< HEAD
	return "", false
=======
	return false
}

// IsPodTerminated returns whether the pod is considered to be terminated
func IsPodTerminated(pod *v1.Pod) bool {
	allTerminated := len(pod.Status.ContainerStatuses) > 0
	for _, status := range pod.Status.ContainerStatuses {
		allTerminated = allTerminated && status.State.Terminated != nil
	}
	return allTerminated
}

// OnPodScheduled returns a function that calls the wrapped function if the pod is scheduled
func OnPodScheduled(ctx context.Context, fn func(*v1.Pod)) func(interface{}, interface{}) {
	return func(oldObj interface{}, newObj interface{}) {
		oldPod, ok := oldObj.(*v1.Pod)
		if !ok {
			svc1log.FromContext(ctx).Error("failed to parse oldObj as pod")
			return
		}
		newPod, ok := newObj.(*v1.Pod)
		if !ok {
			svc1log.FromContext(ctx).Error("failed to parse newObj as pod")
			return
		}
		if !isPodScheduled(oldPod) && isPodScheduled(newPod) {
			fn(newPod)
		}
	}
}

func isPodScheduled(pod *v1.Pod) bool {
	for _, cond := range pod.Status.Conditions {
		if cond.Type == v1.PodScheduled && cond.Status == v1.ConditionTrue {
			return true
		}
	}
	return false
>>>>>>> 6ebfb34c
}<|MERGE_RESOLUTION|>--- conflicted
+++ resolved
@@ -60,10 +60,7 @@
 			return role, true
 		}
 	}
-<<<<<<< HEAD
 	return "", false
-=======
-	return false
 }
 
 // IsPodTerminated returns whether the pod is considered to be terminated
@@ -101,5 +98,4 @@
 		}
 	}
 	return false
->>>>>>> 6ebfb34c
 }