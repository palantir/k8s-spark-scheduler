--- conflicted
+++ resolved
@@ -171,11 +171,7 @@
 }
 
 func (s SparkPodLister) getDriverPod(ctx context.Context, executor *v1.Pod) (*v1.Pod, error) {
-<<<<<<< HEAD
-	selector := labels.Set(map[string]string{SparkRoleLabel: Driver}).AsSelector()
-=======
 	selector := labels.Set(map[string]string{SparkAppIDLabel: executor.Labels[SparkAppIDLabel], SparkRoleLabel: Driver}).AsSelector()
->>>>>>> 01b101e8
 	driver, err := s.Pods(executor.Namespace).List(selector)
 	if err != nil || len(driver) != 1 {
 		return nil, err
