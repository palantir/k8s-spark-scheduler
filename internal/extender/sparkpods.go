--- conflicted
+++ resolved
@@ -50,15 +50,6 @@
 	// ExecutorMemory represents the key of an annotation that describes how much memory a spark executor requires
 	ExecutorMemory = "spark-executor-mem"
 	// DynamicAllocationEnabled sets whether dynamic allocation is enabled for this spark application (false by default)
-<<<<<<< HEAD
-	DynamicAllocationEnabled = "spark-da-enabled"
-	// ExecutorCount represents the key of an annotation that describes how many executors a spark application requires (required if DynamicAllocationEnabled is false)
-	ExecutorCount = "spark-executor-count"
-	// DAMinExecutorCount represents the lower bound on the number of executors a spark application requires if dynamic allocation is enabled (required if DynamicAllocationEnabled is true)
-	DAMinExecutorCount = "spark-da-min-executor-count"
-	// DAMaxExecutorCount represents the upper bound on the number of executors a spark application can have if dynamic allocation is enabled (required if DynamicAllocationEnabled is true)
-	DAMaxExecutorCount = "spark-da-max-executor-count"
-=======
 	DynamicAllocationEnabled = "spark-dynamic-allocation-enabled"
 	// ExecutorCount represents the key of an annotation that describes how many executors a spark application requires (required if DynamicAllocationEnabled is false)
 	ExecutorCount = "spark-executor-count"
@@ -66,7 +57,6 @@
 	DAMinExecutorCount = "spark-dynamic-allocation-min-executor-count"
 	// DAMaxExecutorCount represents the upper bound on the number of executors a spark application can have if dynamic allocation is enabled (required if DynamicAllocationEnabled is true)
 	DAMaxExecutorCount = "spark-dynamic-allocation-max-executor-count"
->>>>>>> 01b101e8
 )
 
 type sparkApplicationResources struct {
@@ -181,11 +171,7 @@
 }
 
 func (s SparkPodLister) getDriverPod(ctx context.Context, executor *v1.Pod) (*v1.Pod, error) {
-<<<<<<< HEAD
-	selector := labels.Set(map[string]string{SparkRoleLabel: Driver}).AsSelector()
-=======
 	selector := labels.Set(map[string]string{SparkAppIDLabel: executor.Labels[SparkAppIDLabel], SparkRoleLabel: Driver}).AsSelector()
->>>>>>> 01b101e8
 	driver, err := s.Pods(executor.Namespace).List(selector)
 	if err != nil || len(driver) != 1 {
 		return nil, err
