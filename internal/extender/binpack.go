--- conflicted
+++ resolved
@@ -41,19 +41,11 @@
 }
 
 var binpackFunctions = map[string]*Binpacker{
-<<<<<<< HEAD
-	tightlyPack:                  {tightlyPack, binpack.TightlyPack},
-	distributeEvenly:             {distributeEvenly, binpack.DistributeEvenly},
-	azAwareTightlyPack:           {azAwareTightlyPack, binpack.AzAwareTightlyPack},
-	SingleAZTightlyPack:          {SingleAZTightlyPack, binpack.SingleAZTightlyPack},
-	SingleAzMinimalFragmentation: {SingleAzMinimalFragmentation, binpack.MinimalFragmentation},
-=======
 	tightlyPack:                  {tightlyPack, binpack.TightlyPack, false},
 	distributeEvenly:             {distributeEvenly, binpack.DistributeEvenly, false},
 	azAwareTightlyPack:           {azAwareTightlyPack, binpack.AzAwareTightlyPack, false},
-	singleAZTightlyPack:          {singleAZTightlyPack, binpack.SingleAZTightlyPack, true},
-	singleAzMinimalFragmentation: {singleAzMinimalFragmentation, binpack.SingleAZMinimalFragmentation, true},
->>>>>>> 557d158b
+	SingleAZTightlyPack:          {SingleAZTightlyPack, binpack.SingleAZTightlyPack, true},
+	SingleAzMinimalFragmentation: {SingleAzMinimalFragmentation, binpack.SingleAZMinimalFragmentation, true},
 }
 
 // SelectBinpacker selects the binpack function from the given name
