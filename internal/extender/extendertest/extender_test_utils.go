// Copyright (c) 2019 Palantir Technologies. All rights reserved.
//
// Licensed under the Apache License, Version 2.0 (the "License");
// you may not use this file except in compliance with the License.
// You may obtain a copy of the License at
//
//     http://www.apache.org/licenses/LICENSE-2.0
//
// Unless required by applicable law or agreed to in writing, software
// distributed under the License is distributed on an "AS IS" BASIS,
// WITHOUT WARRANTIES OR CONDITIONS OF ANY KIND, either express or implied.
// See the License for the specific language governing permissions and
// limitations under the License.

package extendertest

import (
	"context"
	"fmt"
	"os"
	"testing"

	ssclientset "github.com/palantir/k8s-spark-scheduler-lib/pkg/client/clientset/versioned/fake"
	ssinformers "github.com/palantir/k8s-spark-scheduler-lib/pkg/client/informers/externalversions"
	sscache "github.com/palantir/k8s-spark-scheduler/internal/cache"
	"github.com/palantir/k8s-spark-scheduler/internal/extender"
	"github.com/palantir/witchcraft-go-logging/wlog"
	"github.com/palantir/witchcraft-go-logging/wlog/svclog/svc1log"
	"k8s.io/api/core/v1"
	apiextensionsfake "k8s.io/apiextensions-apiserver/pkg/client/clientset/clientset/fake"
	"k8s.io/apimachinery/pkg/api/resource"
	metav1 "k8s.io/apimachinery/pkg/apis/meta/v1"
	"k8s.io/apimachinery/pkg/runtime"
	"k8s.io/client-go/informers"
	"k8s.io/client-go/kubernetes/fake"
	"k8s.io/client-go/tools/cache"
	schedulerapi "k8s.io/kubernetes/plugin/pkg/scheduler/api"
)

const (
	namespace       = "namespace"
	resourceChannel = "example"
)

// Harness is an extension of an extender with in-memory k8s stores
type Harness struct {
	Extender                 *extender.SparkSchedulerExtender
	UnschedulablePodMarker   *extender.UnschedulablePodMarker
	PodStore                 cache.Store
	NodeStore                cache.Store
	ResourceReservationCache *sscache.ResourceReservationCache
	SoftReservationStore     *sscache.SoftReservationStore
	Ctx                      context.Context
}

// NewTestExtender returns a new extender test harness, initialized with the provided k8s objects
func NewTestExtender(objects ...runtime.Object) (*Harness, error) {
	wlog.SetDefaultLoggerProvider(wlog.NewNoopLoggerProvider()) // suppressing Witchcraft warning log about logger provider
	ctx := newLoggingContext()
	fakeKubeClient := fake.NewSimpleClientset(objects...)
	fakeSchedulerClient := ssclientset.NewSimpleClientset()
	fakeAPIExtensionsClient := apiextensionsfake.NewSimpleClientset()
	kubeInformerFactory := informers.NewSharedInformerFactory(fakeKubeClient, 0)
	nodeInformerInterface := kubeInformerFactory.Core().V1().Nodes()
	nodeInformer := nodeInformerInterface.Informer()
	nodeLister := nodeInformerInterface.Lister()

	podInformerInterface := kubeInformerFactory.Core().V1().Pods()
	podInformer := podInformerInterface.Informer()
	podLister := podInformerInterface.Lister()

	sparkSchedulerInformerFactory := ssinformers.NewSharedInformerFactory(fakeSchedulerClient, 0)
	resourceReservationInformerInterface := sparkSchedulerInformerFactory.Sparkscheduler().V1beta1().ResourceReservations()
	resourceReservationInformer := resourceReservationInformerInterface.Informer()

	instanceGroupLabel := "resource_channel"

	// TODO: Remove this after race fix PR is merged into master
	nodeInformer.Informer()
	podInformer.Informer()
	resourceReservationInformerBeta.Informer()

	go func() {
		kubeInformerFactory.Start(ctx.Done())
	}()
	go func() {
		sparkSchedulerInformerFactory.Start(ctx.Done())
	}()

	cache.WaitForCacheSync(
		ctx.Done(),
		nodeInformer.HasSynced,
		podInformer.HasSynced,
		resourceReservationInformer.HasSynced)

	resourceReservationCache, err := sscache.NewResourceReservationCache(
		ctx,
		resourceReservationInformerInterface,
		fakeSchedulerClient.SparkschedulerV1beta1(),
	)
	if err != nil {
		return nil, err
	}

	demandCache := sscache.NewSafeDemandCache(
		sparkSchedulerInformerFactory,
		fakeAPIExtensionsClient,
		fakeSchedulerClient.ScalerV1alpha1(),
	)
	if err != nil {
		return nil, err
	}
	softReservationStore := sscache.NewSoftReservationStore(podInformer)

	softReservationStore := sscache.NewSoftReservationStore(ctx, podInformerInterface)

	overheadComputer := extender.NewOverheadComputer(
		ctx,
		podLister,
		resourceReservationCache,
		softReservationStore,
		nodeLister,
		instanceGroupLabel,
	)

	isFIFO := true
	binpacker := extender.SelectBinpacker("tightly-pack")

	sparkSchedulerExtender := extender.NewExtender(
		nodeLister,
		extender.NewSparkPodLister(podLister, instanceGroupLabel),
		resourceReservationCache,
		softReservationStore,
		fakeKubeClient.CoreV1(),
		demandCache,
		fakeAPIExtensionsClient,
		isFIFO,
		binpacker,
		overheadComputer,
		instanceGroupLabel,
	)

	unschedulablePodMarker := extender.NewUnschedulablePodMarker(
		nodeLister,
		podLister,
		fakeKubeClient.CoreV1(),
		overheadComputer,
		binpacker)

	return &Harness{
<<<<<<< HEAD
		Extender:                 extender,
		PodStore:                 podInformer.Informer().GetStore(),
		NodeStore:                nodeInformer.Informer().GetStore(),
		ResourceReservationCache: resourceReservationCache,
		SoftReservationStore:     softReservationStore,
=======
		Extender:                 sparkSchedulerExtender,
		UnschedulablePodMarker:   unschedulablePodMarker,
		PodStore:                 podInformer.GetStore(),
		NodeStore:                nodeInformer.GetStore(),
		ResourceReservationStore: resourceReservationInformer.GetStore(),
>>>>>>> 01b101e8
		Ctx:                      ctx,
	}, nil
}

// Schedule calls the extender's Predicate method for the given pod and nodes
func (h *Harness) Schedule(pod v1.Pod, nodeNames []string) *schedulerapi.ExtenderFilterResult {
	return h.Extender.Predicate(h.Ctx, schedulerapi.ExtenderArgs{
		Pod:       pod,
		NodeNames: &nodeNames,
	})
}

// TerminatePod terminates an existing pod
func (h *Harness) TerminatePod(pod v1.Pod) error {
	termination := v1.ContainerStateTerminated{
		ExitCode: 1,
	}
	pod.Status.ContainerStatuses = []v1.ContainerStatus{
		{
			State: v1.ContainerState{
				Terminated: &termination,
			},
		},
	}

	return h.PodStore.Update(&pod)
}

// AssertSuccessfulSchedule tries to schedule the provided pods and fails the test if not successful
func (h *Harness) AssertSuccessfulSchedule(t *testing.T, pod v1.Pod, nodeNames []string, errorDetails string) {
	result := h.Schedule(pod, nodeNames)
	if result.NodeNames == nil {
		t.Errorf("Scheduling should succeed: %s", errorDetails)
	}
}

// AssertFailedSchedule tries to schedule the provided pods and fails the test if successful
func (h *Harness) AssertFailedSchedule(t *testing.T, pod v1.Pod, nodeNames []string, errorDetails string) {
	result := h.Schedule(pod, nodeNames)
	if result.NodeNames != nil {
		t.Errorf("Scheduling should not succeed: %s", errorDetails)
	}
}

// NewNode creates a new dummy node with the given name
func NewNode(name string) v1.Node {
	return v1.Node{
		TypeMeta: metav1.TypeMeta{
			Kind: "node",
		},
		ObjectMeta: metav1.ObjectMeta{
			Name:      name,
			Labels: map[string]string{
				"resource_channel":                  "batch-medium-priority",
				"com.palantir.rubix/instance-group": "batch-medium-priority",
				"test":                              "something",
			},
			Annotations: map[string]string{},
		},
		Spec: v1.NodeSpec{
			Unschedulable: false,
		},
		Status: v1.NodeStatus{
			Allocatable: v1.ResourceList{
				v1.ResourceCPU:    *resource.NewQuantity(8, resource.DecimalSI),
				v1.ResourceMemory: *resource.NewQuantity(8*1024*1024*1024, resource.BinarySI),
			},
		},
	}
}

// StaticAllocationSparkPods returns a list of pods corresponding to a Spark Application with 1 driver and numExecutors executors
// with the proper static allocation annotations set
func StaticAllocationSparkPods(sparkApplicationID string, numExecutors int) []v1.Pod {
	driverAnnotations := map[string]string{
		"spark-driver-cpu":     "1",
		"spark-driver-mem":     "1",
		"spark-executor-cpu":   "1",
		"spark-executor-mem":   "1",
		"spark-executor-count": fmt.Sprintf("%d", numExecutors),
	}
	return sparkApplicationPods(sparkApplicationID, driverAnnotations, numExecutors)
}

// DynamicAllocationSparkPods returns a list of pods corresponding to a Spark Application with 1 driver and maxExecutors executors
// with the proper dynamic allocation annotations set for min and max executor counts
func DynamicAllocationSparkPods(sparkApplicationID string, minExecutors int, maxExecutors int) []v1.Pod {
	driverAnnotations := map[string]string{
		"spark-driver-cpu":     "1",
		"spark-driver-mem":     "1",
		"spark-executor-cpu":   "1",
		"spark-executor-mem":   "1",
		"spark-dynamic-allocation-enabled": "true",
		"spark-dynamic-allocation-min-executor-count": fmt.Sprintf("%d", minExecutors),
		"spark-dynamic-allocation-max-executor-count": fmt.Sprintf("%d", maxExecutors),
	}
	return sparkApplicationPods(sparkApplicationID, driverAnnotations, maxExecutors)
}

// sparkApplicationPods returns a list of pods corresponding to a Spark Application
func sparkApplicationPods(sparkApplicationID string, driverAnnotations map[string]string, maxExecutorCount int) []v1.Pod {
	pods := make([]v1.Pod, 1+maxExecutorCount)
	pods[0] = v1.Pod{
		TypeMeta: metav1.TypeMeta{
			Kind: "pod",
		},
		ObjectMeta: metav1.ObjectMeta{
			Name:      "spark-driver",
			Namespace: namespace,
			Labels: map[string]string{
				"spark-role":   "driver",
				"spark-app-id": sparkApplicationID,
			},
			Annotations: driverAnnotations,
		},
		Spec: v1.PodSpec{
			NodeSelector: map[string]string{
				"resource_channel":                  "batch-medium-priority",
				"com.palantir.rubix/instance-group": "batch-medium-priority",
			},
		},
		Status: v1.PodStatus{
			Phase: v1.PodPending,
		},
	}

	for i := 0; i < maxExecutorCount; i++ {
		pods[i+1] = v1.Pod{
			TypeMeta: metav1.TypeMeta{
				Kind: "pod",
			},
			ObjectMeta: metav1.ObjectMeta{
				Name:      fmt.Sprintf("spark-exec-%d", i),
				Namespace: namespace,
				Labels: map[string]string{
					"spark-role":   "executor",
					"spark-app-id": sparkApplicationID,
				},
			},
			Spec: v1.PodSpec{
				NodeSelector: map[string]string{
					"resource_channel": resourceChannel,
				},
			},
			Status: v1.PodStatus{
				Phase: v1.PodPending,
			},
		}
	}

	return pods
}

func newLoggingContext() context.Context {
	logger := svc1log.New(os.Stdout, wlog.DebugLevel)
	ctx := context.Background()
	ctx = svc1log.WithLogger(ctx, logger)
	return ctx
}<|MERGE_RESOLUTION|>--- conflicted
+++ resolved
@@ -75,11 +75,6 @@
 
 	instanceGroupLabel := "resource_channel"
 
-	// TODO: Remove this after race fix PR is merged into master
-	nodeInformer.Informer()
-	podInformer.Informer()
-	resourceReservationInformerBeta.Informer()
-
 	go func() {
 		kubeInformerFactory.Start(ctx.Done())
 	}()
@@ -110,8 +105,6 @@
 	if err != nil {
 		return nil, err
 	}
-	softReservationStore := sscache.NewSoftReservationStore(podInformer)
-
 	softReservationStore := sscache.NewSoftReservationStore(ctx, podInformerInterface)
 
 	overheadComputer := extender.NewOverheadComputer(
@@ -148,19 +141,12 @@
 		binpacker)
 
 	return &Harness{
-<<<<<<< HEAD
-		Extender:                 extender,
-		PodStore:                 podInformer.Informer().GetStore(),
-		NodeStore:                nodeInformer.Informer().GetStore(),
-		ResourceReservationCache: resourceReservationCache,
-		SoftReservationStore:     softReservationStore,
-=======
 		Extender:                 sparkSchedulerExtender,
 		UnschedulablePodMarker:   unschedulablePodMarker,
 		PodStore:                 podInformer.GetStore(),
 		NodeStore:                nodeInformer.GetStore(),
-		ResourceReservationStore: resourceReservationInformer.GetStore(),
->>>>>>> 01b101e8
+		ResourceReservationCache: resourceReservationCache,
+		SoftReservationStore:     softReservationStore,
 		Ctx:                      ctx,
 	}, nil
 }
