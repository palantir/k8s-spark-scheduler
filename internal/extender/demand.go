--- conflicted
+++ resolved
@@ -195,12 +195,4 @@
 		})
 	}
 	return demandUnits
-<<<<<<< HEAD
-}
-
-// doesBinpackingScheduleInSingleAz returns true if the binpacking algo schedules only in a specific AZ
-func doesBinpackingScheduleInSingleAz(binpacker *Binpacker) bool {
-	return binpacker.Name == SingleAZTightlyPack
-=======
->>>>>>> 557d158b
 }