// Copyright (c) 2019 Palantir Technologies. All rights reserved.
//
// Licensed under the Apache License, Version 2.0 (the "License");
// you may not use this file except in compliance with the License.
// You may obtain a copy of the License at
//
//     http://www.apache.org/licenses/LICENSE-2.0
//
// Unless required by applicable law or agreed to in writing, software
// distributed under the License is distributed on an "AS IS" BASIS,
// WITHOUT WARRANTIES OR CONDITIONS OF ANY KIND, either express or implied.
// See the License for the specific language governing permissions and
// limitations under the License.

package extender

import (
	"context"
	"fmt"
	"math"
	"sync"

	"github.com/palantir/k8s-spark-scheduler-lib/pkg/apis/sparkscheduler/v1beta1"
	"github.com/palantir/k8s-spark-scheduler-lib/pkg/apis/sparkscheduler/v1beta2"
	"github.com/palantir/k8s-spark-scheduler-lib/pkg/logging"
	"github.com/palantir/k8s-spark-scheduler-lib/pkg/resources"
	"github.com/palantir/k8s-spark-scheduler/internal/cache"
	"github.com/palantir/k8s-spark-scheduler/internal/common"
	"github.com/palantir/k8s-spark-scheduler/internal/common/utils"
	"github.com/palantir/k8s-spark-scheduler/internal/metrics"
	werror "github.com/palantir/witchcraft-go-error"
	"github.com/palantir/witchcraft-go-logging/wlog/svclog/svc1log"
	v1 "k8s.io/api/core/v1"
	metav1 "k8s.io/apimachinery/pkg/apis/meta/v1"
	"k8s.io/apimachinery/pkg/labels"
	coreinformers "k8s.io/client-go/informers/core/v1"
	clientcache "k8s.io/client-go/tools/cache"
)

var podGroupVersionKind = v1.SchemeGroupVersion.WithKind("Pod")

// ResourceReservationManager is a central point which manages the creation and reading of both resource reservations and soft reservations
type ResourceReservationManager struct {
	resourceReservations                 *cache.ResourceReservationCache
	softReservationStore                 *cache.SoftReservationStore
	podLister                            *SparkPodLister
	mutex                                sync.Mutex
	dynamicAllocationCompactionApps      map[string]string
	dynamicAllocationCompactionSliceLock sync.Mutex
	context                              context.Context
}

// NewResourceReservationManager creates and returns a ResourceReservationManager
func NewResourceReservationManager(
	ctx context.Context,
	resourceReservations *cache.ResourceReservationCache,
	softReservationStore *cache.SoftReservationStore,
	podLister *SparkPodLister,
	informer coreinformers.PodInformer) *ResourceReservationManager {
	rrm := &ResourceReservationManager{
		resourceReservations: resourceReservations,
		softReservationStore: softReservationStore,
		podLister:            podLister,
		context:              ctx,
	}

	informer.Informer().AddEventHandler(
		clientcache.FilteringResourceEventHandler{
			FilterFunc: utils.IsSparkSchedulerExecutorPod,
			Handler: clientcache.ResourceEventHandlerFuncs{
				DeleteFunc: rrm.onExecutorPodDeletion,
			},
		},
	)

	return rrm
}

// GetResourceReservation returns the resource reservation for the passed pod, if any.
func (rrm *ResourceReservationManager) GetResourceReservation(appID string, namespace string) (*v1beta2.ResourceReservation, bool) {
	return rrm.resourceReservations.Get(namespace, appID)
}

// PodHasReservation returns if the passed pod has any reservation whether it is a resource reservation or a soft reservation
func (rrm *ResourceReservationManager) PodHasReservation(ctx context.Context, pod *v1.Pod) bool {
	appID, ok := pod.Labels[common.SparkAppIDLabel]
	if !ok {
		return false
	}
	if rr, ok := rrm.GetResourceReservation(appID, pod.Namespace); ok {
		for _, rPodName := range rr.Status.Pods {
			if pod.Name == rPodName {
				return true
			}
		}
	}
	if pod.Labels[common.SparkRoleLabel] == common.Executor && rrm.softReservationStore.ExecutorHasSoftReservation(ctx, pod) {
		return true
	}

	return false
}

// CreateReservations creates the necessary reservations for an application whether those are resource reservation objects or
// in-memory soft reservations for extra executors.
func (rrm *ResourceReservationManager) CreateReservations(
	ctx context.Context,
	driver *v1.Pod,
	applicationResources *sparkApplicationResources,
	driverNode string,
	executorNodes []string) (*v1beta2.ResourceReservation, error) {
	rr, ok := rrm.GetResourceReservation(driver.Labels[common.SparkAppIDLabel], driver.Namespace)
	if !ok {
		rr = newResourceReservation(driverNode, executorNodes, driver, applicationResources.driverResources, applicationResources.executorResources)
		svc1log.FromContext(ctx).Debug("creating executor resource reservations", svc1log.SafeParams(logging.RRSafeParamV1Beta2(rr)))
		err := rrm.resourceReservations.Create(rr)
		if err != nil {
			return nil, werror.WrapWithContextParams(ctx, err, "failed to create resource reservation", werror.SafeParam("reservationName", rr.Name))
		}
	}

	if applicationResources.maxExecutorCount > applicationResources.minExecutorCount {
		// only create soft reservations for applications which can request extra executors
		svc1log.FromContext(ctx).Debug("creating soft reservations for application", svc1log.SafeParam("appID", driver.Labels[common.SparkAppIDLabel]))
		rrm.softReservationStore.CreateSoftReservationIfNotExists(driver.Labels[common.SparkAppIDLabel])
	}

	return rr, nil
}

// FindAlreadyBoundReservationNode returns a node name that was previously allocated to this executor if any, or false otherwise.
// Binding reservations have to be idempotent. Binding the pod to the node on kube-scheduler might fail, so we want to get the same executor pod on a retry.
func (rrm *ResourceReservationManager) FindAlreadyBoundReservationNode(ctx context.Context, executor *v1.Pod) (string, bool, error) {
	resourceReservation, ok := rrm.GetResourceReservation(executor.Labels[common.SparkAppIDLabel], executor.Namespace)
	if !ok {
		return "", false, werror.ErrorWithContextParams(ctx, "failed to get resource reservations")
	}
	for name := range resourceReservation.Spec.Reservations {
		if resourceReservation.Status.Pods[name] == executor.Name {
			return resourceReservation.Spec.Reservations[name].Node, true, nil
		}
	}

	// Check any soft reservations as well
	if sr, ok := rrm.softReservationStore.GetExecutorSoftReservation(ctx, executor); ok {
		return sr.Node, true, nil
	}
	return "", false, nil
}

// FindUnboundReservationNodes returns a slice of node names that have unbound reservations for this Spark application.
// This includes both reservations we have not yet scheduled any executors on as well as reservations that have executors that are now dead.
// Spark will recreate lost executors, so the replacement executors should be placed on the reserved spaces of dead executors.
func (rrm *ResourceReservationManager) FindUnboundReservationNodes(ctx context.Context, executor *v1.Pod) ([]string, bool, error) {
	unboundReservationsToNodes, err := rrm.getUnboundReservations(ctx, executor.Labels[common.SparkAppIDLabel], executor.Namespace)
	if err != nil {
		return []string{}, false, err
	}
	unboundReservationNodes := utils.NewStringSet(len(unboundReservationsToNodes))
	found := false
	for _, node := range unboundReservationsToNodes {
		unboundReservationNodes.Add(node)
		found = true
	}
	return unboundReservationNodes.ToSlice(), found, nil
}

// GetRemainingAllowedExecutorCount returns the number of executors the application can still schedule.
func (rrm *ResourceReservationManager) GetRemainingAllowedExecutorCount(ctx context.Context, appID string, namespace string) (int, error) {
	unboundReservations, err := rrm.getUnboundReservations(ctx, appID, namespace)
	if err != nil {
		return 0, err
	}
	softReservationFreeSpots, err := rrm.getFreeSoftReservationSpots(ctx, appID, namespace)
	if err != nil {
		return 0, err
	}
	return len(unboundReservations) + softReservationFreeSpots, nil
}

// ReserveForExecutorOnUnboundReservation binds a resource reservation already tied to the passed node to the executor.
// This will only succeed if there are unbound reservations on that node.
func (rrm *ResourceReservationManager) ReserveForExecutorOnUnboundReservation(ctx context.Context, executor *v1.Pod, node string) error {
	rrm.mutex.Lock()
	defer rrm.mutex.Unlock()

	unboundReservationsToNodes, err := rrm.getUnboundReservations(ctx, executor.Labels[common.SparkAppIDLabel], executor.Namespace)
	if err != nil {
		return err
	}
	for reservationName, reservationNode := range unboundReservationsToNodes {
		if reservationNode == node {
			return rrm.bindExecutorToResourceReservation(ctx, executor, reservationName, node)
		}
	}

	return werror.ErrorWithContextParams(ctx, "failed to find free reservation on requested node for executor")
}

// ReserveForExecutorOnRescheduledNode creates a reservation for the passed executor on the passed node by replacing another unbound reservation.
// This reservation could either be a resource reservation, or a soft reservation if dynamic allocation is enabled.
func (rrm *ResourceReservationManager) ReserveForExecutorOnRescheduledNode(ctx context.Context, executor *v1.Pod, node string) error {
	rrm.mutex.Lock()
	defer rrm.mutex.Unlock()

	unboundReservationsToNodes, err := rrm.getUnboundReservations(ctx, executor.Labels[common.SparkAppIDLabel], executor.Namespace)
	if err != nil {
		return err
	}

	if len(unboundReservationsToNodes) > 0 {
		return rrm.bindExecutorToResourceReservation(ctx, executor, getAKeyFromMap(unboundReservationsToNodes), node)
	}

	// Try to get a soft reservation if it is a dynamic allocation application
	extraExecutorFreeSpots, err := rrm.getFreeSoftReservationSpots(ctx, executor.Labels[common.SparkAppIDLabel], executor.Namespace)
	if err != nil {
		return werror.WrapWithContextParams(ctx, err, "failed to count free extra executor spots remaining")
	}
	if extraExecutorFreeSpots > 0 {
		return rrm.bindExecutorToSoftReservation(ctx, executor, node)
	}

	return werror.ErrorWithContextParams(ctx, "failed to find free reservation for executor")
}

// GetReservedResources returns the resources per node that are reserved for executors.
func (rrm *ResourceReservationManager) GetReservedResources() resources.NodeGroupResources {
	resourceReservations := rrm.resourceReservations.List()
	usage := resources.UsageForNodesV1Beta2(resourceReservations)
	usage.Add(rrm.softReservationStore.UsedSoftReservationResources())
	return usage
}

// CompactDynamicAllocationApplications compacts reservations for executors belonging to dynamic allocation applications by moving
// any soft reservations to resource reservations occupied by now-dead executors. This ensures we have relatively up to date resource
// reservation objects and report correctly on reserved usage.
func (rrm *ResourceReservationManager) CompactDynamicAllocationApplications(ctx context.Context) {
	timer := metrics.GetAndStartSoftReservationCompactionTimer()
	defer timer.MarkCompactionComplete(ctx)
	dynamicAllocationAppsToCompact := rrm.drainDynamicAllocationCompactionApps()

	rrm.mutex.Lock()
	defer rrm.mutex.Unlock()
	for appID, appNamespace := range dynamicAllocationAppsToCompact {
		sr, ok := rrm.softReservationStore.GetSoftReservation(appID)
		if !ok {
			// this application no longer has soft reservations
			continue
		}
		svc1log.FromContext(rrm.context).Info("starting executor compaction for application", svc1log.SafeParam("appID", appID))
		pods, err := rrm.getActivePods(ctx, appNamespace, appID)
		if err != nil {
			svc1log.FromContext(rrm.context).Error("error getting active pods during compaction", svc1log.SafeParam("podNamespace", appNamespace), svc1log.Stacktrace(err))
			continue
		}
		for podName := range sr.Reservations {
			pod, ok := pods[podName]
			if !ok {
				svc1log.FromContext(rrm.context).Info("executor pod with soft reservation no longer active, skipping compaction for this one",
					svc1log.SafeParam("podNamespace", pod.Namespace),
					svc1log.SafeParam("podName", podName))
				continue
			}
			rrm.compactSoftReservationPod(ctx, pod)
		}
	}
}

// compactSoftReservationPod moves a single pod's soft reservation to a resource reservation if there is an unbound one.
// Note that this is a helper method and is assumed to have been called inside a lock of the rrm.mutex
func (rrm *ResourceReservationManager) compactSoftReservationPod(ctx context.Context, pod *v1.Pod) {
	appID := pod.Labels[common.SparkAppIDLabel]
	unboundReservationsToNodes, err := rrm.getUnboundReservations(ctx, appID, pod.Namespace)
	if err != nil {
		svc1log.FromContext(rrm.context).Error("failed to get unbound reservations for executor", svc1log.SafeParam("podNamespace", pod.Namespace),
			svc1log.SafeParam("podName", pod.Name), svc1log.Stacktrace(err))
		return
	}
	if len(unboundReservationsToNodes) > 0 {
		for reservationName, reservationNode := range unboundReservationsToNodes {
			if reservationNode == pod.Spec.NodeName {
				svc1log.FromContext(rrm.context).Info("compacting executor soft reservation to resource reservation",
					svc1log.SafeParam("podNamespace", pod.Namespace), svc1log.SafeParam("podName", pod.Name),
					svc1log.SafeParam("nodeName", reservationNode), svc1log.SafeParam("reservationName", reservationName))
				err := rrm.bindExecutorToResourceReservation(ctx, pod, reservationName, reservationNode)
				if err != nil {
					svc1log.FromContext(rrm.context).Error("failed to compact soft reservation to same node resource reservation",
						svc1log.SafeParam("nodeName", reservationNode), svc1log.Stacktrace(err))
					return
				}
				rrm.softReservationStore.RemoveExecutorReservation(appID, pod.Name)
				return
			}
		}
		reservationName := getAKeyFromMap(unboundReservationsToNodes)
		err := rrm.bindExecutorToResourceReservation(ctx, pod, reservationName, unboundReservationsToNodes[reservationName])
		if err != nil {
			svc1log.FromContext(rrm.context).Error("failed to compact soft reservation to different node resource reservation",
				svc1log.SafeParam("podNamespace", pod.Namespace), svc1log.SafeParam("podName", pod.Name),
				svc1log.SafeParam("nodeName", unboundReservationsToNodes[reservationName]), svc1log.Stacktrace(err))
			return
		}
		rrm.softReservationStore.RemoveExecutorReservation(appID, pod.Name)
	}
}

func (rrm *ResourceReservationManager) drainDynamicAllocationCompactionApps() map[string]string {
	rrm.dynamicAllocationCompactionSliceLock.Lock()
	defer rrm.dynamicAllocationCompactionSliceLock.Unlock()
	dynamicAllocationCompactionDrain := make(map[string]string, len(rrm.dynamicAllocationCompactionApps))
	for appID, namespace := range rrm.dynamicAllocationCompactionApps {
		dynamicAllocationCompactionDrain[appID] = namespace
	}
	rrm.dynamicAllocationCompactionApps = make(map[string]string, len(dynamicAllocationCompactionDrain))
	return dynamicAllocationCompactionDrain
}

func (rrm *ResourceReservationManager) bindExecutorToResourceReservation(ctx context.Context, executor *v1.Pod, reservationName string, node string) error {
	resourceReservation, ok := rrm.GetResourceReservation(executor.Labels[common.SparkAppIDLabel], executor.Namespace)
	if !ok {
		return werror.ErrorWithContextParams(ctx, "failed to get resource reservationName", werror.SafeParam("reservationName", reservationName))
	}
	copyResourceReservation := resourceReservation.DeepCopy()
	reservationObject := copyResourceReservation.Spec.Reservations[reservationName]
	reservationObject.Node = node
	copyResourceReservation.Spec.Reservations[reservationName] = reservationObject
	copyResourceReservation.Status.Pods[reservationName] = executor.Name
	err := rrm.resourceReservations.Update(copyResourceReservation)
	if err != nil {
		return werror.WrapWithContextParams(ctx, err, "failed to update resource reservationName", werror.SafeParam("reservationName", reservationName))
	}
	return nil
}

func (rrm *ResourceReservationManager) bindExecutorToSoftReservation(ctx context.Context, executor *v1.Pod, node string) error {
	driver, err := rrm.podLister.getDriverPodForExecutor(ctx, executor)
	if err != nil {
		return err
	}
	sparkResources, err := sparkResources(ctx, driver)
	if err != nil {
		return err
	}
	softReservation := v1beta2.Reservation{
		Node: node,
		Resources: v1beta2.ResourceList{
<<<<<<< HEAD
			string(v1beta2.ResourceCPU):       &sparkResources.executorResources.CPU,
			string(v1beta2.ResourceMemory):    &sparkResources.executorResources.Memory,
			string(v1beta2.ResourceNvidiaGPU): &sparkResources.executorResources.NvidiaGPU,
=======
			string(v1beta2.ResourceCPU):    &sparkResources.executorResources.CPU,
			string(v1beta2.ResourceMemory): &sparkResources.executorResources.Memory,
>>>>>>> 2f40e7f6
		},
	}
	return rrm.softReservationStore.AddReservationForPod(ctx, driver.Labels[common.SparkAppIDLabel], executor.Name, softReservation)
}

// getUnboundReservations returns a map of reservationName to node for all reservations that are either not bound to an executor,
// bound to a now-dead executor, or bound to an executor that has now been scheduled onto another node
func (rrm *ResourceReservationManager) getUnboundReservations(ctx context.Context, appID string, namespace string) (map[string]string, error) {
	resourceReservation, ok := rrm.GetResourceReservation(appID, namespace)
	if !ok {
		return nil, werror.ErrorWithContextParams(ctx, "failed to get resource reservation")
	}
	activePodNames, err := rrm.getActivePods(ctx, appID, namespace)
	if err != nil {
		return nil, err
	}

	unboundReservationsToNodes := make(map[string]string, len(resourceReservation.Spec.Reservations))
	for reservationName, reservation := range resourceReservation.Spec.Reservations {
		podIdentifier, ok := resourceReservation.Status.Pods[reservationName]
		pod, isActivePod := activePodNames[podIdentifier]
		if !ok || !isActivePod || (pod.Spec.NodeName != "" && pod.Spec.NodeName != reservation.Node) {
			unboundReservationsToNodes[reservationName] = reservation.Node
		}
	}
	return unboundReservationsToNodes, nil
}

func (rrm *ResourceReservationManager) getFreeSoftReservationSpots(ctx context.Context, appID string, namespace string) (int, error) {
	usedSoftReservationCount := 0
	sr, ok := rrm.softReservationStore.GetSoftReservation(appID)
	if !ok {
		return 0, nil
	}
	usedSoftReservationCount = len(sr.Reservations)
	driver, err := rrm.podLister.getDriverPod(ctx, appID, namespace)
	if err != nil {
		return 0, err
	}
	sparkResources, err := sparkResources(ctx, driver)
	if err != nil {
		return 0, err
	}
	maxAllowedExtraExecutors := sparkResources.maxExecutorCount - sparkResources.minExecutorCount
	return int(math.Max(float64(maxAllowedExtraExecutors-usedSoftReservationCount), 0)), nil
}

// getActivePods returns a map of pod names to pods that are still active in the passed pod's namespace
func (rrm *ResourceReservationManager) getActivePods(ctx context.Context, appID string, namespace string) (map[string]*v1.Pod, error) {
	selector := labels.Set(map[string]string{common.SparkAppIDLabel: appID}).AsSelector()
	pods, err := rrm.podLister.Pods(namespace).List(selector)
	if err != nil {
		return nil, werror.WrapWithContextParams(ctx, err, "failed to list pods")
	}
	activePodNames := make(map[string]*v1.Pod, len(pods))
	for _, pod := range pods {
		if !utils.IsPodTerminated(pod) {
			activePodNames[pod.Name] = pod
		}
	}
	return activePodNames, nil
}

func (rrm *ResourceReservationManager) onExecutorPodDeletion(obj interface{}) {
	pod, ok := utils.GetPodFromObjectOrTombstone(obj)
	if !ok {
		svc1log.FromContext(rrm.context).Warn("failed to parse object as pod, skipping")
		return
	}

	// Only keep executor pods which are for dynamic allocation applications and which have resource reservations to give back
	if _, ok = rrm.softReservationStore.GetSoftReservation(pod.Labels[common.SparkAppIDLabel]); ok {
		if !rrm.softReservationStore.ExecutorHasSoftReservation(rrm.context, pod) {
			rrm.addPodForDynamicAllocationCompaction(pod)
		}
	}
}

func (rrm *ResourceReservationManager) addPodForDynamicAllocationCompaction(pod *v1.Pod) {
	rrm.dynamicAllocationCompactionSliceLock.Lock()
	defer rrm.dynamicAllocationCompactionSliceLock.Unlock()
	rrm.dynamicAllocationCompactionApps[pod.Labels[common.SparkAppIDLabel]] = pod.Namespace
}

// newResourceReservation builds a reservation object with the pods and resources passed and returns it.
func newResourceReservation(driverNode string, executorNodes []string, driver *v1.Pod, driverResources, executorResources *resources.Resources) *v1beta2.ResourceReservation {
	reservations := make(map[string]v1beta2.Reservation, len(executorNodes)+1)
	reservations["driver"] = v1beta2.Reservation{
		Node: driverNode,
		Resources: v1beta2.ResourceList{
<<<<<<< HEAD
			string(v1beta2.ResourceCPU):       &driverResources.CPU,
			string(v1beta2.ResourceMemory):    &driverResources.Memory,
			string(v1beta2.ResourceNvidiaGPU): &driverResources.NvidiaGPU,
=======
			string(v1beta2.ResourceCPU):    &driverResources.CPU,
			string(v1beta2.ResourceMemory): &driverResources.Memory,
>>>>>>> 2f40e7f6
		},
	}
	for idx, nodeName := range executorNodes {
		reservations[executorReservationName(idx)] = v1beta2.Reservation{
			Node: nodeName,
			Resources: v1beta2.ResourceList{
<<<<<<< HEAD
				string(v1beta2.ResourceCPU):       &executorResources.CPU,
				string(v1beta2.ResourceMemory):    &executorResources.Memory,
				string(v1beta2.ResourceNvidiaGPU): &executorResources.NvidiaGPU,
=======
				string(v1beta2.ResourceCPU):    &executorResources.CPU,
				string(v1beta2.ResourceMemory): &executorResources.Memory,
>>>>>>> 2f40e7f6
			},
		}
	}
	return &v1beta2.ResourceReservation{
		ObjectMeta: metav1.ObjectMeta{
			Name:            driver.Labels[common.SparkAppIDLabel],
			Namespace:       driver.Namespace,
			OwnerReferences: []metav1.OwnerReference{*metav1.NewControllerRef(driver, podGroupVersionKind)},
			Labels: map[string]string{
				v1beta1.AppIDLabel: driver.Labels[common.SparkAppIDLabel],
			},
		},
		Spec: v1beta2.ResourceReservationSpec{
			Reservations: reservations,
		},
		Status: v1beta2.ResourceReservationStatus{
			Pods: map[string]string{"driver": driver.Name},
		},
	}
}

// executorReservationName returns a string following the convention of calling executor reservations in increments
func executorReservationName(i int) string {
	return fmt.Sprintf("executor-%d", i+1)
}

func getAKeyFromMap(input map[string]string) string {
	for key := range input {
		return key
	}
	return ""
}<|MERGE_RESOLUTION|>--- conflicted
+++ resolved
@@ -227,7 +227,7 @@
 // GetReservedResources returns the resources per node that are reserved for executors.
 func (rrm *ResourceReservationManager) GetReservedResources() resources.NodeGroupResources {
 	resourceReservations := rrm.resourceReservations.List()
-	usage := resources.UsageForNodesV1Beta2(resourceReservations)
+	usage := resources.UsageForNodes(resourceReservations)
 	usage.Add(rrm.softReservationStore.UsedSoftReservationResources())
 	return usage
 }
@@ -345,14 +345,9 @@
 	softReservation := v1beta2.Reservation{
 		Node: node,
 		Resources: v1beta2.ResourceList{
-<<<<<<< HEAD
 			string(v1beta2.ResourceCPU):       &sparkResources.executorResources.CPU,
 			string(v1beta2.ResourceMemory):    &sparkResources.executorResources.Memory,
 			string(v1beta2.ResourceNvidiaGPU): &sparkResources.executorResources.NvidiaGPU,
-=======
-			string(v1beta2.ResourceCPU):    &sparkResources.executorResources.CPU,
-			string(v1beta2.ResourceMemory): &sparkResources.executorResources.Memory,
->>>>>>> 2f40e7f6
 		},
 	}
 	return rrm.softReservationStore.AddReservationForPod(ctx, driver.Labels[common.SparkAppIDLabel], executor.Name, softReservation)
@@ -443,28 +438,18 @@
 	reservations["driver"] = v1beta2.Reservation{
 		Node: driverNode,
 		Resources: v1beta2.ResourceList{
-<<<<<<< HEAD
 			string(v1beta2.ResourceCPU):       &driverResources.CPU,
 			string(v1beta2.ResourceMemory):    &driverResources.Memory,
 			string(v1beta2.ResourceNvidiaGPU): &driverResources.NvidiaGPU,
-=======
-			string(v1beta2.ResourceCPU):    &driverResources.CPU,
-			string(v1beta2.ResourceMemory): &driverResources.Memory,
->>>>>>> 2f40e7f6
 		},
 	}
 	for idx, nodeName := range executorNodes {
 		reservations[executorReservationName(idx)] = v1beta2.Reservation{
 			Node: nodeName,
 			Resources: v1beta2.ResourceList{
-<<<<<<< HEAD
 				string(v1beta2.ResourceCPU):       &executorResources.CPU,
 				string(v1beta2.ResourceMemory):    &executorResources.Memory,
 				string(v1beta2.ResourceNvidiaGPU): &executorResources.NvidiaGPU,
-=======
-				string(v1beta2.ResourceCPU):    &executorResources.CPU,
-				string(v1beta2.ResourceMemory): &executorResources.Memory,
->>>>>>> 2f40e7f6
 			},
 		}
 	}
