// Copyright (c) 2019 Palantir Technologies. All rights reserved.
//
// Licensed under the Apache License, Version 2.0 (the "License");
// you may not use this file except in compliance with the License.
// You may obtain a copy of the License at
//
//     http://www.apache.org/licenses/LICENSE-2.0
//
// Unless required by applicable law or agreed to in writing, software
// distributed under the License is distributed on an "AS IS" BASIS,
// WITHOUT WARRANTIES OR CONDITIONS OF ANY KIND, either express or implied.
// See the License for the specific language governing permissions and
// limitations under the License.

package extender

import (
	"context"
	"time"

	"github.com/palantir/k8s-spark-scheduler-lib/pkg/resources"
	internalbinpacker "github.com/palantir/k8s-spark-scheduler/internal/binpacker"
	"github.com/palantir/k8s-spark-scheduler/internal/common"
	"github.com/palantir/k8s-spark-scheduler/internal/common/utils"
	"github.com/palantir/witchcraft-go-logging/wlog/svclog/svc1log"
	"github.com/palantir/witchcraft-go-logging/wlog/wapp"
	v1 "k8s.io/api/core/v1"
	metav1 "k8s.io/apimachinery/pkg/apis/meta/v1"
	"k8s.io/apimachinery/pkg/labels"
	corev1 "k8s.io/client-go/kubernetes/typed/core/v1"
	corelisters "k8s.io/client-go/listers/core/v1"
	v1affinityhelper "k8s.io/component-helpers/scheduling/corev1/nodeaffinity"
	podutil "k8s.io/kubernetes/pkg/api/v1/pod"
)

const (
	podExceedsClusterCapacity    v1.PodConditionType = "PodExceedsClusterCapacity"
	unschedulablePollingInterval time.Duration       = time.Minute
)

// UnschedulablePodMarker checks for spark scheduler managed pending driver pods
// and checks if they can fit if the cluster was empty, else marks them with a
// custom pod condition.
type UnschedulablePodMarker struct {
	nodeLister       corelisters.NodeLister
	podLister        corelisters.PodLister
	coreClient       corev1.CoreV1Interface
<<<<<<< HEAD
	overheadComputer OverheadComputer
	binpacker        *Binpacker
=======
	overheadComputer *OverheadComputer
	binpacker        *internalbinpacker.Binpacker
>>>>>>> 7340b7e6
	timeoutDuration  time.Duration
}

// NewUnschedulablePodMarker creates a new UnschedulablePodMarker
func NewUnschedulablePodMarker(
	nodeLister corelisters.NodeLister,
	podLister corelisters.PodLister,
	coreClient corev1.CoreV1Interface,
<<<<<<< HEAD
	overheadComputer OverheadComputer,
	binpacker *Binpacker,
=======
	overheadComputer *OverheadComputer,
	binpacker *internalbinpacker.Binpacker,
>>>>>>> 7340b7e6
	timeoutDuration time.Duration) *UnschedulablePodMarker {

	if timeoutDuration <= 0 {
		timeoutDuration = 10 * time.Minute
	}

	return &UnschedulablePodMarker{
		nodeLister:       nodeLister,
		podLister:        podLister,
		coreClient:       coreClient,
		overheadComputer: overheadComputer,
		binpacker:        binpacker,
		timeoutDuration:  timeoutDuration,
	}
}

// Start starts periodic scanning for unschedulable applications
func (u *UnschedulablePodMarker) Start(ctx context.Context) {
	_ = wapp.RunWithFatalLogging(ctx, u.doStart)
}

func (u *UnschedulablePodMarker) doStart(ctx context.Context) error {
	t := time.NewTicker(unschedulablePollingInterval)
	for {
		select {
		case <-ctx.Done():
			return nil
		case <-t.C:
			u.scanForUnschedulablePods(ctx)
		}
	}
}

func (u *UnschedulablePodMarker) scanForUnschedulablePods(ctx context.Context) {
	pods, err := u.podLister.List(labels.Everything())
	if err != nil {
		svc1log.FromContext(ctx).Error("failed to list pods", svc1log.Stacktrace(err))
		return
	}
	now := time.Now()
	for _, pod := range pods {
		if pod.Spec.SchedulerName == common.SparkSchedulerName &&
			len(pod.Spec.NodeName) == 0 &&
			pod.DeletionTimestamp == nil &&
			pod.Labels[common.SparkRoleLabel] == common.Driver &&
			pod.CreationTimestamp.Time.Add(u.timeoutDuration).Before(now) {

			ctx = svc1log.WithLoggerParams(
				ctx,
				svc1log.SafeParam("podName", pod.Name),
				svc1log.SafeParam("podNamespace", pod.Namespace),
				svc1log.SafeParam("timeUntilTimeout", pod.CreationTimestamp.Time.Add(u.timeoutDuration).Sub(now)))

			exceedsCapacity, err := u.DoesPodExceedClusterCapacity(ctx, pod)
			if err != nil {
				svc1log.FromContext(ctx).Error("failed to check if pod was unschedulable",
					svc1log.Stacktrace(err))
				return
			}
			if exceedsCapacity {
				svc1log.FromContext(ctx).Info("Marking pod as exceeds capacity")
			}
			err = u.markPodClusterCapacityStatus(ctx, pod, exceedsCapacity)
			if err != nil {
				svc1log.FromContext(ctx).Error("failed to mark pod cluster capacity status",
					svc1log.Stacktrace(err))
			}
		}
	}
}

// DoesPodExceedClusterCapacity checks if the provided driver pod could ever fit to the cluster
func (u *UnschedulablePodMarker) DoesPodExceedClusterCapacity(ctx context.Context, driver *v1.Pod) (bool, error) {
	nodes, err := utils.ListWithPredicate(u.nodeLister, func(node *v1.Node) (bool, error) {
		match, err := v1affinityhelper.GetRequiredNodeAffinity(driver).Match(node)
		return match, err
	})
	if err != nil {
		return false, err
	}
	nodeNames := make([]string, 0, len(nodes))
	for _, node := range nodes {
		nodeNames = append(nodeNames, node.Name)
	}
	if len(nodeNames) == 0 {
		svc1log.FromContext(ctx).Info("could not find any nodes matching pod selectors",
			svc1log.SafeParam("nodeSelector", driver.Spec.NodeSelector))
	}

	usage := zeroUsage(nodes)
	overhead, err := u.overheadComputer.GetNonSchedulableOverhead(ctx, nodes)
	if err != nil {
		return false, err
	}
	availableNodesSchedulingMetadata := resources.NodeSchedulingMetadataForNodes(nodes, usage, overhead)
	applicationResources, err := sparkResources(ctx, driver)
	if err != nil {
		return false, err
	}
	packingResult := u.binpacker.BinpackFunc(
		ctx,
		applicationResources.DriverResources,
		applicationResources.ExecutorResources,
		applicationResources.MinExecutorCount,
		nodeNames,
		nodeNames,
		availableNodesSchedulingMetadata)

	return !packingResult.HasCapacity, nil
}

func (u *UnschedulablePodMarker) markPodClusterCapacityStatus(ctx context.Context, driver *v1.Pod, exceedsCapacity bool) error {
	exceedsCapacityStatus := v1.ConditionFalse
	if exceedsCapacity {
		exceedsCapacityStatus = v1.ConditionTrue
	}

	if !podutil.UpdatePodCondition(&driver.Status, &v1.PodCondition{Type: podExceedsClusterCapacity, Status: exceedsCapacityStatus}) {
		return nil
	}

	_, err := u.coreClient.Pods(driver.Namespace).UpdateStatus(ctx, driver, metav1.UpdateOptions{})
	return err
}

func zeroUsage(nodes []*v1.Node) resources.NodeGroupResources {

	zeroUsageNodeGroupResources := resources.NodeGroupResources{}
	for _, node := range nodes {
		zeroUsageNodeGroupResources[node.Name] = resources.Zero()
	}
	return zeroUsageNodeGroupResources
}<|MERGE_RESOLUTION|>--- conflicted
+++ resolved
@@ -45,13 +45,8 @@
 	nodeLister       corelisters.NodeLister
 	podLister        corelisters.PodLister
 	coreClient       corev1.CoreV1Interface
-<<<<<<< HEAD
 	overheadComputer OverheadComputer
-	binpacker        *Binpacker
-=======
-	overheadComputer *OverheadComputer
 	binpacker        *internalbinpacker.Binpacker
->>>>>>> 7340b7e6
 	timeoutDuration  time.Duration
 }
 
@@ -60,13 +55,8 @@
 	nodeLister corelisters.NodeLister,
 	podLister corelisters.PodLister,
 	coreClient corev1.CoreV1Interface,
-<<<<<<< HEAD
 	overheadComputer OverheadComputer,
-	binpacker *Binpacker,
-=======
-	overheadComputer *OverheadComputer,
 	binpacker *internalbinpacker.Binpacker,
->>>>>>> 7340b7e6
 	timeoutDuration time.Duration) *UnschedulablePodMarker {
 
 	if timeoutDuration <= 0 {
