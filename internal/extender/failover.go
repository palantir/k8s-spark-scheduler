--- conflicted
+++ resolved
@@ -54,7 +54,7 @@
 	staleSparkPods := unreservedSparkPodsBySparkID(ctx, rrs, s.softReservationStore, pods)
 	svc1log.FromContext(ctx).Info("starting reconciliation", svc1log.SafeParam("appCount", len(staleSparkPods)))
 
-	r := &reconciler{s.podLister, s.resourceReservations, s.softReservationStore, s.resourceReservationManager, s.demands, availableResources, orderedNodes, s.instanceGroupLabel}
+	r := &reconciler{s.podLister, s.resourceReservations, s.softReservationStore, s.demands, availableResources, orderedNodes, s.instanceGroupLabel}
 
 	extraExecutorsWithNoRRs := make(map[string][]*v1.Pod)
 	for _, sp := range staleSparkPods {
@@ -89,7 +89,6 @@
 	podLister                  *SparkPodLister
 	resourceReservations       *cache.ResourceReservationCache
 	softReservations           *cache.SoftReservationStore
-	resourceReservationManager *ResourceReservationManager
 	demands                    *cache.SafeDemandCache
 	availableResources         map[instanceGroup]resources.NodeGroupResources
 	orderedNodes               map[instanceGroup][]*v1.Node
@@ -326,11 +325,7 @@
 				break
 			}
 			pod, err := r.podLister.Pods(e.Namespace).Get(currentPodName)
-<<<<<<< HEAD
-			if errors.IsNotFound(err) || (err == nil && r.resourceReservationManager.IsPodTerminated(pod)) {
-=======
 			if errors.IsNotFound(err) || (err == nil && utils.IsPodTerminated(pod)) {
->>>>>>> 6ebfb34c
 				rr.Status.Pods[name] = e.Name
 				break
 			}
@@ -372,14 +367,14 @@
 		executorNodes = append(executorNodes, e.Spec.NodeName)
 	}
 	executorNodes = append(executorNodes, reservedNodeNames...)
-	rr := r.resourceReservationManager.NewResourceReservation(
+	rr := newResourceReservation(
 		driver.Spec.NodeName,
 		executorNodes,
 		driver,
 		applicationResources.driverResources,
 		applicationResources.executorResources)
 	for i, e := range executors {
-		rr.Status.Pods[r.resourceReservationManager.ExecutorReservationName(i)] = e.Name
+		rr.Status.Pods[executorReservationName(i)] = e.Name
 	}
 	return rr, reservedResources, nil
 }
