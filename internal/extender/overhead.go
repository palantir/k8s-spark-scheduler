--- conflicted
+++ resolved
@@ -28,19 +28,9 @@
 )
 
 // OverheadComputer computes non spark scheduler managed pods total resources periodically
-<<<<<<< HEAD
 type defaultOverheadComputer struct {
 	podLister                  corelisters.PodLister
-	resourceReservationManager *ResourceReservationManager
-=======
-type OverheadComputer struct {
-	podInformer                coreinformers.PodInformer
 	resourceReservationManager ResourceReservationManager
-	resourceRequests           ClusterRequests
-	nodeLister                 corelisters.NodeLister
-	overheadLock               *sync.RWMutex
-	ctx                        context.Context
->>>>>>> 7340b7e6
 }
 
 // NodeRequests represents the currently present pod requests on this node, indexed by pod uid
@@ -61,18 +51,9 @@
 
 // NewOverheadComputer creates a new OverheadComputer instance
 func NewOverheadComputer(
-<<<<<<< HEAD
-	resourceReservationManager *ResourceReservationManager,
+	resourceReservationManager ResourceReservationManager,
 	podLister corelisters.PodLister) OverheadComputer {
 	return &defaultOverheadComputer{
-=======
-	ctx context.Context,
-	podInformer coreinformers.PodInformer,
-	resourceReservationManager ResourceReservationManager,
-	nodeLister corelisters.NodeLister) *OverheadComputer {
-	computer := &OverheadComputer{
-		podInformer:                podInformer,
->>>>>>> 7340b7e6
 		resourceReservationManager: resourceReservationManager,
 		podLister:                  podLister,
 	}
