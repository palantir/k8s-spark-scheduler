--- conflicted
+++ resolved
@@ -306,14 +306,10 @@
 	}
 	unboundReservations, outcome, unboundResErr := s.findUnboundReservations(ctx, executor, resourceReservation)
 	if unboundResErr != nil {
-<<<<<<< HEAD
-		extraExecutorCount := s.getSoftReservationCount(executor.Labels[SparkAppIDLabel])
-=======
 		extraExecutorCount := 0
 		if sr, ok := s.softReservationStore.GetSoftReservation(executor.Labels[SparkAppIDLabel]); ok {
 			extraExecutorCount = len(sr.Reservations)
 		}
->>>>>>> 01b101e8
 		driver, err := s.podLister.getDriverPod(ctx, executor)
 		if err != nil {
 			return "", failureInternal, err
@@ -336,14 +332,10 @@
 				CPU:    sparkResources.executorResources.CPU,
 				Memory: sparkResources.executorResources.Memory,
 			}
-<<<<<<< HEAD
-			s.softReservationStore.AddReservationForPod(ctx, driver.Labels[SparkAppIDLabel], executor.Name, softReservation)
-=======
 			err = s.softReservationStore.AddReservationForPod(ctx, driver.Labels[SparkAppIDLabel], executor.Name, softReservation)
 			if err != nil {
 				return "", failureInternal, err
 			}
->>>>>>> 01b101e8
 			return node, successScheduledExtraExecutor, nil
 		}
 		return "", outcome, unboundResErr
@@ -411,11 +403,7 @@
 func (s *SparkSchedulerExtender) usedResources(nodeNames []string) (resources.NodeGroupResources, error) {
 	resourceReservations := s.resourceReservations.List()
 	usage := resources.UsageForNodes(resourceReservations)
-<<<<<<< HEAD
-	usage.Add(s.usedSoftReservationResources())
-=======
 	usage.Add(s.softReservationStore.UsedSoftReservationResources())
->>>>>>> 01b101e8
 	return usage, nil
 }
 
