--- conflicted
+++ resolved
@@ -306,14 +306,10 @@
 	}
 	unboundReservations, outcome, unboundResErr := s.findUnboundReservations(ctx, executor, resourceReservation)
 	if unboundResErr != nil {
-<<<<<<< HEAD
-		extraExecutorCount := s.getSoftReservationCount(executor.Labels[SparkAppIDLabel])
-=======
 		extraExecutorCount := 0
 		if sr, ok := s.softReservationStore.GetSoftReservation(executor.Labels[SparkAppIDLabel]); ok {
 			extraExecutorCount = len(sr.Reservations)
 		}
->>>>>>> 01b101e8
 		driver, err := s.podLister.getDriverPod(ctx, executor)
 		if err != nil {
 			return "", failureInternal, err
@@ -324,37 +320,6 @@
 		}
 		if outcome == failureUnbound && (sparkResources.minExecutorCount+extraExecutorCount) < sparkResources.maxExecutorCount {
 			// dynamic allocation case where driver is requesting more executors than min but less than max
-<<<<<<< HEAD
-			// TODO: avoid repetition between this and selectDriverNode()
-			if s.isFIFO {
-				// fit earlier drivers first to guarantee them a place instead of giving it to the extra executor
-				availableNodes, err := s.nodeLister.List(labels.Set(driver.Spec.NodeSelector).AsSelector())
-				if err != nil {
-					return "", failureInternal, err
-				}
-
-				driverNodeNames, executorNodeNames := s.potentialNodes(availableNodes, driver, nodeNames)
-				usages, err := s.usedResources(driverNodeNames)
-				if err != nil {
-					return "", failureInternal, err
-				}
-				usages.Add(s.overheadComputer.GetOverhead(ctx, availableNodes))
-				availableResources := resources.AvailableForNodes(availableNodes, usages)
-				if err != nil {
-					return "", failureInternal, werror.Wrap(err, "failed to get spark resources")
-				}
-				queuedDrivers, err := s.podLister.ListEarlierDrivers(driver)
-				if err != nil {
-					return "", failureInternal, werror.Wrap(err, "failed to list earlier drivers")
-				}
-				ok := s.fitEarlierDrivers(ctx, queuedDrivers, driverNodeNames, executorNodeNames, availableResources)
-				if !ok {
-					return "", failureEarlierDriver, werror.Error("earlier drivers do not fit to the cluster, so can't allocate extra executor")
-				}
-			}
-
-=======
->>>>>>> 01b101e8
 			node, outcome, err := s.rescheduleExecutor(ctx, executor, nodeNames, sparkResources, false)
 			if err != nil {
 				if outcome == failureFit {
@@ -367,14 +332,10 @@
 				CPU:    sparkResources.executorResources.CPU,
 				Memory: sparkResources.executorResources.Memory,
 			}
-<<<<<<< HEAD
-			s.softReservationStore.AddReservationForPod(ctx, driver.Labels[SparkAppIDLabel], executor.Name, softReservation)
-=======
 			err = s.softReservationStore.AddReservationForPod(ctx, driver.Labels[SparkAppIDLabel], executor.Name, softReservation)
 			if err != nil {
 				return "", failureInternal, err
 			}
->>>>>>> 01b101e8
 			return node, successScheduledExtraExecutor, nil
 		}
 		return "", outcome, unboundResErr
@@ -442,11 +403,7 @@
 func (s *SparkSchedulerExtender) usedResources(nodeNames []string) (resources.NodeGroupResources, error) {
 	resourceReservations := s.resourceReservations.List()
 	usage := resources.UsageForNodes(resourceReservations)
-<<<<<<< HEAD
-	usage.Add(s.usedSoftReservationResources())
-=======
 	usage.Add(s.softReservationStore.UsedSoftReservationResources())
->>>>>>> 01b101e8
 	return usage, nil
 }
 
